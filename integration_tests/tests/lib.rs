--- conflicted
+++ resolved
@@ -1,6 +1,5 @@
-
-use serde::{Serialize, Deserialize, de::DeserializeOwned};
 use coil::Job;
+use serde::{de::DeserializeOwned, Deserialize, Serialize};
 
 #[test]
 fn it_works() {
@@ -14,7 +13,7 @@
 }
 
 pub struct Environment {
-    conn: sqlx::PgPool
+    conn: sqlx::PgPool,
 }
 
 /*
@@ -25,7 +24,7 @@
 }
 */
 /*
-#[coil::background_job] 
+#[coil::background_job]
 async fn resize_image(file_name: String, dimensions: Size) -> Result<(), coil::PerformError> {
     println!("Hello");
     Ok(())
@@ -40,13 +39,11 @@
 }
 */
 
-
 #[coil::background_job]
 fn resize_image(name: String) -> Result<(), coil::PerformError> {
     println!("{}", name);
     Ok(())
 }
-
 
 struct Executor;
 impl futures::task::Spawn for Executor {
@@ -86,54 +83,104 @@
         println!("Finished");
     });
 }
-<<<<<<< HEAD
 */
-#[test]
-fn enqueue_5_jobs_limited_size() {
-    let pool = smol::block_on(sqlx::PgPool::connect("postgres://archive:default@localhost:5432/test_job_queue")).unwrap();
-    /*
-    let env = Environment {
-        conn: pool.clone()
-    };
-    */
-    smol::run(async move {
-        resize_image("tohru".to_string()).enqueue(&pool).await.unwrap();
-        resize_image("gambit".to_string()).enqueue(&pool).await.unwrap();
-        resize_image("chess".to_string()).enqueue(&pool).await.unwrap();
-        resize_image("kaguya".to_string()).enqueue(&pool).await.unwrap();
-        resize_image("L".to_string()).enqueue(&pool).await.unwrap();
-
-        let runner = coil::RunnerBuilder::new((), Executor, pool)
-            .num_threads(8)
-            .register_job::<resize_image::Job>()
-=======
 
 #[test]
 fn enqueue_5_jobs_limited_size() {
-    let pool = smol::block_on(sqlx::PgPool::connect("postgres://archive:default@localhost:5432/test_job_queue")).unwrap();
-    let env = Environment {
-        conn: pool.clone()
-    };
+    let pool = smol::block_on(sqlx::PgPool::connect(
+        "postgres://archive:default@localhost:5432/test_job_queue",
+    ))
+    .unwrap();
+    let env = Environment { conn: pool.clone() };
     smol::run(async move {
-        resize_image_with_env("tohru".to_string(), Size { height: 32, width: 32 }).enqueue(&pool).await.unwrap();
-        resize_image_with_env("gambit".to_string(), Size { height: 64, width: 64 }).enqueue(&pool).await.unwrap();
-        resize_image_with_env("chess".to_string(), Size { height: 128, width: 128 }).enqueue(&pool).await.unwrap();
-        resize_image_with_env("kaguya".to_string(), Size { height: 256, width: 256 }).enqueue(&pool).await.unwrap();
-        resize_image_with_env("L".to_string(), Size { height: 512, width: 512 }).enqueue(&pool).await.unwrap();
-        resize_image_with_env("sinks".to_string(), Size { height: 32, width: 32 }).enqueue(&pool).await.unwrap();
-        resize_image_with_env("polkadotstingray".to_string(), Size { height: 64, width: 64 }).enqueue(&pool).await.unwrap();
-        resize_image_with_env("zutomayo".to_string(), Size { height: 128, width: 128 }).enqueue(&pool).await.unwrap();
-        resize_image_with_env("zzz".to_string(), Size { height: 256, width: 256 }).enqueue(&pool).await.unwrap();
-        resize_image_with_env("xix".to_string(), Size { height: 512, width: 512 }).enqueue(&pool).await.unwrap();
+        resize_image_with_env("tohru".to_string(), Size { height: 32, width: 32 })
+            .enqueue(&pool)
+            .await
+            .unwrap();
+        resize_image_with_env("gambit".to_string(), Size { height: 64, width: 64 })
+            .enqueue(&pool)
+            .await
+            .unwrap();
+        resize_image_with_env(
+            "chess".to_string(),
+            Size {
+                height: 128,
+                width: 128,
+            },
+        )
+        .enqueue(&pool)
+        .await
+        .unwrap();
+        resize_image_with_env(
+            "kaguya".to_string(),
+            Size {
+                height: 256,
+                width: 256,
+            },
+        )
+        .enqueue(&pool)
+        .await
+        .unwrap();
+        resize_image_with_env(
+            "L".to_string(),
+            Size {
+                height: 512,
+                width: 512,
+            },
+        )
+        .enqueue(&pool)
+        .await
+        .unwrap();
+
+        resize_image_with_env("sinks".to_string(), Size { height: 32, width: 32 })
+            .enqueue(&pool)
+            .await
+            .unwrap();
+
+        resize_image_with_env("polkadotstingray".to_string(), Size { height: 64, width: 64 })
+            .enqueue(&pool)
+            .await
+            .unwrap();
+
+        resize_image_with_env(
+            "zutomayo".to_string(),
+            Size {
+                height: 128,
+                width: 128,
+            },
+        )
+        .enqueue(&pool)
+        .await
+        .unwrap();
+
+        resize_image_with_env(
+            "zzz".to_string(),
+            Size {
+                height: 256,
+                width: 256,
+            },
+        )
+        .enqueue(&pool)
+        .await
+        .unwrap();
+
+        resize_image_with_env(
+            "xix".to_string(),
+            Size {
+                height: 512,
+                width: 512,
+            },
+        )
+        .enqueue(&pool)
+        .await
+        .unwrap();
 
         let runner = coil::RunnerBuilder::new(env, Executor, pool)
             .num_threads(8)
             .max_tasks(3)
->>>>>>> ed4780c2
             .build()
             .unwrap();
         runner.run_all_pending_tasks().await.unwrap();
         println!("Finished");
     });
-    
-}
+}